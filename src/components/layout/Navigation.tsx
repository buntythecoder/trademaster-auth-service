--- conflicted
+++ resolved
@@ -6,11 +6,7 @@
 import { NotificationBell } from '../notifications/NotificationBell'
 import { notificationService } from '../../services/notification.service'
 import type { Notification } from '../../types/notifications'
-<<<<<<< HEAD
-import { LogOut, User, TrendingUp, PieChart, BarChart3, Home, Settings, Shield, Trophy } from 'lucide-react'
-=======
-import { LogOut, User, TrendingUp, PieChart, BarChart3, Home, Settings, Shield, Bot, Smartphone } from 'lucide-react'
->>>>>>> 86f67f36
+import { LogOut, User, TrendingUp, PieChart, BarChart3, Home, Settings, Shield, Trophy, Bot, Smartphone } from 'lucide-react'
 
 interface NavigationProps {
   title?: string
@@ -91,17 +87,16 @@
         color: 'red'
       },
       {
-<<<<<<< HEAD
         path: '/gamification',
         label: 'Rewards',
         icon: Trophy,
         color: 'yellow'
-=======
+      },
+      {
         path: '/agents',
         label: 'Agents',
         icon: Bot,
         color: 'purple'
->>>>>>> 86f67f36
       }
     ] : [
       {
