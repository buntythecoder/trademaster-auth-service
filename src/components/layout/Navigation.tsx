--- conflicted
+++ resolved
@@ -6,11 +6,7 @@
 import { NotificationBell } from '../notifications/NotificationBell'
 import { notificationService } from '../../services/notification.service'
 import type { Notification } from '../../types/notifications'
-<<<<<<< HEAD
-import { LogOut, User, TrendingUp, PieChart, BarChart3, Home, Settings, Shield, Trophy, Bot, Smartphone } from 'lucide-react'
-=======
-import { LogOut, User, TrendingUp, PieChart, BarChart3, Home, Settings, Shield, Bot, Smartphone, Brain, Zap } from 'lucide-react'
->>>>>>> 70e94059
+import { LogOut, User, TrendingUp, PieChart, BarChart3, Home, Settings, Shield, Trophy, Bot, Smartphone, Brain, Zap } from 'lucide-react'
 
 interface NavigationProps {
   title?: string
@@ -142,7 +138,8 @@
         blue: 'text-blue-400 bg-blue-500/20',
         indigo: 'text-indigo-400 bg-indigo-500/20',
         red: 'text-red-400 bg-red-500/20',
-        pink: 'text-pink-400 bg-pink-500/20'
+        pink: 'text-pink-400 bg-pink-500/20',
+        yellow: 'text-yellow-400 bg-yellow-500/20'
       }
       return `${baseClasses} ${colorMap[item.color as keyof typeof colorMap]}`
     }
@@ -155,7 +152,8 @@
       blue: 'text-slate-400 hover:text-blue-400 hover:bg-blue-500/10',
       indigo: 'text-slate-400 hover:text-indigo-400 hover:bg-indigo-500/10',
       red: 'text-slate-400 hover:text-red-400 hover:bg-red-500/10',
-      pink: 'text-slate-400 hover:text-pink-400 hover:bg-pink-500/10'
+      pink: 'text-slate-400 hover:text-pink-400 hover:bg-pink-500/10',
+      yellow: 'text-slate-400 hover:text-yellow-400 hover:bg-yellow-500/10'
     }
     
     return `${baseClasses} ${hoverColorMap[item.color as keyof typeof hoverColorMap]}`
